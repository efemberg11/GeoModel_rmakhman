# List of the CI build stages.
stages:
  - step-A
  - step-B
  - step-C

# List global variables
variables:
  CMAKE_DEPS_BASE_ARGS: -DCMAKE_BUILD_TYPE=Debug -DCMAKE_INSTALL_PREFIX=../dependencies-install -DCMAKE_PREFIX_PATH=${PWD}/../dependencies-install
  CMAKE_BASE_ARGS: -DCMAKE_BUILD_TYPE=Debug -DCMAKE_INSTALL_PREFIX=../install -DCMAKE_PREFIX_PATH=${PWD}/../dependencies-install
  GIT_SUBMODULE_STRATEGY: recursive


# TEMPLATES FOR BUILDING ON DIFFERENT PLATFORMS
.macos-template-job: &macos-job
  tags:
    - macos
  allow_failure: true
  timeout: 30 minutes
  before_script:
    - brew install nlohmann-json
    - export PATH="/usr/local/opt/qt/bin:$PATH" # to make Qt5 discoverable by CMake

.ubuntu-template-job-base: &ubuntu-job-base
  image: ubuntu:18.04
  tags:
    - docker

# NOTE
# The Ubuntu package 'nlohmann-json-dev' is version 2.x, too old for us.
# Thus, for GeoModelVisualization (GMEX), we now build nlohmann_json as part
# of the build, by using the 'standalone' job only
.ubuntu-template-job-default: &ubuntu-job
  <<: *ubuntu-job-base
  before_script:
    - apt-get update -qq && apt-get install -y -qq git cmake wget unzip build-essential freeglut3-dev libboost-all-dev qt5-default mercurial libeigen3-dev libsqlite3-dev



# TEMPLATES FOR PACKAGES
.coin-build-template: &coin-job
  stage: step-A
  variables:
    CMAKE_ARGS: ${CMAKE_BASE_DEPS_ARGS}
  script:
    - pwd; ls
    - wget https://bitbucket.org/Coin3D/coin/downloads/coin-4.0.0-src.zip
    - unzip coin-4.0.0-src.zip -d coin-sources
    - mv coin-sources/* coin
    - mkdir build_coin
    - cd build_coin
    - cmake ${CMAKE_ARGS} ../coin
    - make -j2
    - make install
  artifacts:
    paths:
      - dependencies-install/

.soqt-build-template: &soqt-job
  stage: step-B
  variables:
    CMAKE_ARGS: ${CMAKE_BASE_DEPS_ARGS}
  script:
    - pwd; ls
    # - wget https://bitbucket.org/rmbianchi/soqt/downloads/soqt-1b4fe9d-macos-mojave-fix.zip
    # - unzip soqt-1b4fe9d-macos-mojave-fix.zip
    # - wget https://bitbucket.org/rmbianchi/soqt/get/CI-fix-25692a8.zip
    # - unzip CI-fix-25692a8.zip
    # - mv rmbianchi-soqt-25692a805a2c soqt
    - hg clone https://rmbianchi@bitbucket.org/rmbianchi/soqt
    - mkdir build_soqt
    - cd build_soqt
    - cmake ${CMAKE_ARGS} ../soqt
    - make -j2
    - make install
  artifacts:
    paths:
      - dependencies-install/


.geomodel-build-template: &geomodel-job
  script:
    - echo "PWD; LS"
    - pwd; ls
    - cmake --version
    - mkdir build
    - cd build
    - cmake ${CMAKE_ARGS} ${CMAKE_EXTRA_FLAGS} ..
    - cmake --build . -- -j
    - cmake --build . -- install
  artifacts:
    paths:
      - install

# .geomodel-base-build-template: &geomodel-visualization-job
#   stage: step-C
#   script:
#     - echo "PWD; LS"
#     - pwd; ls
#     - cmake --version
#     - mkdir build
#     - cd build
#     - cmake ${CMAKE_ARGS} ${CMAKE_EXTRA_FLAGS} ..
#     - cmake --build . -- -j
#     - cmake --build . -- install
#   artifacts:
#     paths:
#       - install

# .geomodelvisualization-build-template-mac: &geomodelvisualization-job-mac
#   stage: build
#   script:
#     - echo "PWD; LS"
#     - pwd; ls
#     - cmake --version
#     - mkdir build
#     # - pwd; ls # for debug
#     # - ls dependencies-install/ # for debug
#     # - ls ../../; # for debug
#     # - ls ../../../; # for debug
#     # - ls ../../../../ # for debug
#     - cd build
#     - cmake -DCMAKE_BUILD_TYPE=Debug -DCMAKE_INSTALL_PREFIX=../install -DCMAKE_PREFIX_PATH=${PWD}/../dependencies-install ../
#     - cmake --build . -- -j
#     - cmake --build . -- install
#   artifacts:
#     paths:
#       - install

# ACTUAL JOBS

### MACOS PATH
mac-coin:
  <<: *macos-job
  <<: *coin-job

mac-soqt:
  <<: *macos-job
  <<: *soqt-job
  needs: ["mac-coin"]

mac-geomodel-base:
  <<: *macos-job
  <<: *geomodel-job
  stage: step-A

mac-geomodel-visualization:
  <<: *macos-job
  <<: *geomodel-job
  stage: step-C
  needs: ["mac-coin", "mac-soqt"]
  variables:
    CMAKE_ARGS: ${CMAKE_BASE_ARGS}
    CMAKE_EXTRA_FLAGS: -DGEOMODEL_BUILD_VISUALIZATION=TRUE



### UBUNTU PATH
ubuntu-coin:
  <<: *ubuntu-job
  <<: *coin-job

ubuntu-soqt:
  <<: *ubuntu-job
  <<: *soqt-job
  needs: ["ubuntu-coin"]

ubuntu-geomodel-base:
  <<: *ubuntu-job
  <<: *geomodel-job
<<<<<<< HEAD
  variables:
    CMAKE_ARGS: ${CMAKE_BASE_ARGS}
    CMAKE_EXTRA_FLAGS: -DGEOMODEL_USE_BUILTIN_JSON=TRUE -DGEOMODEL_USE_BUILTIN_XERCESC=TRUE

=======
  stage: step-A
>>>>>>> fbb0ea8f


# NOTE
# The Ubuntu package 'nlohmann-json-dev' is version 2.x, too old for us.
# Thus, we now build nlohmann_json as part of the build,
# by using the 'standalone' job only
# ubuntu-gmex:
#   <<: *ubuntu-job
#   <<: *geomodelvisualization-job
#   needs: ["ubuntu-coin", "ubuntu-soqt", "ubuntu-geomodelcore", "ubuntu-geomodelio"]
#   variables:
#     CMAKE_ARGS: ${CMAKE_BASE_ARGS}

ubuntu-geomodeL-visualization:
  <<: *ubuntu-job
  <<: *geomodel-job
  needs: ["ubuntu-coin", "ubuntu-soqt"]
  stage: step-C
  variables:
    CMAKE_ARGS: ${CMAKE_BASE_ARGS}
    CMAKE_EXTRA_FLAGS: -DGEOMODEL_BUILD_VISUALIZATION=TRUE -DGEOMODEL_USE_BUILTIN_JSON=TRUE -DGEOMODEL_USE_BUILTIN_XERCESC=TRUE<|MERGE_RESOLUTION|>--- conflicted
+++ resolved
@@ -168,14 +168,10 @@
 ubuntu-geomodel-base:
   <<: *ubuntu-job
   <<: *geomodel-job
-<<<<<<< HEAD
+  stage: step-A
   variables:
     CMAKE_ARGS: ${CMAKE_BASE_ARGS}
     CMAKE_EXTRA_FLAGS: -DGEOMODEL_USE_BUILTIN_JSON=TRUE -DGEOMODEL_USE_BUILTIN_XERCESC=TRUE
-
-=======
-  stage: step-A
->>>>>>> fbb0ea8f
 
 
 # NOTE
