# Copyright (C) 2002-2019 CERN for the benefit of the ATLAS collaboration
#
# GitLab CI configuration for this repository.
#

<<<<<<< HEAD
=======
before_script:
  - apt-get update -qq && apt-get install -y -qq git cmake wget unzip build-essential freeglut3-dev libboost-all-dev qt5-default
>>>>>>> db90677e

# image: ubuntu:18.04
image: atlas/centos7-atlasos:latest

variables:
  CMAKE_BASE_ARGS: -GNinja -DCMAKE_BUILD_TYPE=Debug -DCMAKE_INSTALL_PREFIX=../install
  GIT_SUBMODULE_STRATEGY: recursive

# List all the build stages.
stages:
  - dependencies-coin
  - dependencies-soqt
  - dependencies-core
  - dependencies-io
  - build


coin-build:
  stage: dependencies-coin
  script:
    - pwd; ls
    - wget https://bitbucket.org/Coin3D/coin/downloads/coin-4.0.0-src.zip
    - unzip coin-4.0.0-src.zip -d coin-sources
    - mv coin-sources/* coin
    - mkdir build_coin
    - cd build_coin
    - cmake -DCMAKE_INSTALL_PREFIX=../install ../coin
    - make -j$(nproc)
    - make install
  artifacts:
    paths:
      - install


soqt-build:
  stage: dependencies-soqt
  script:
    - pwd; ls
    - wget https://bitbucket.org/rmbianchi/soqt/downloads/soqt-1b4fe9d-macos-mojave-fix.zip
    - unzip soqt-1b4fe9d-macos-mojave-fix.zip
    - mkdir build_soqt
    - cd build_soqt
    - cmake -DCMAKE_INSTALL_PREFIX=../install ../soqt
    - make -j$(nproc)
    - make install
  artifacts:
    paths:
      - install


geomodelcore-build:
  stage: dependencies-core
  script:
    - pwd; ls
    - git clone https://gitlab.cern.ch/GeoModelDev/GeoModelCore.git
    - mkdir geomodelcore-build
    - cd geomodelcore-build
    - cmake -DCMAKE_INSTALL_PREFIX=../install ../GeoModelCore
    - make -j$(nproc)
    - make install
  artifacts:
    paths:
      - install


geomodelio-build:
  stage: dependencies-io
  script:
    - pwd; ls
    - git clone https://gitlab.cern.ch/GeoModelDev/GeoModelIO.git
    - mkdir geomodelio-build
    - cd geomodelio-build
    - cmake -DCMAKE_INSTALL_PREFIX=../install ../GeoModelIO
    - make -j$(nproc)
    - make install
  artifacts:
    paths:
      - install



.build_template: &build_template
  stage: build
  tags:
    - cvmfs
  script:
    - echo "PWD; LS"
    - pwd; ls
    - mkdir build
    - cd build
    - echo "${CMAKE_ARGS}"
    - cmake ${CMAKE_ARGS}  ..
    - cmake --build . -- -j$(nproc)
    - cmake --build . -- install

build_new:
  <<: *build_template
#   image: cern/slc6-base
  variables:
    CMAKE_ARGS: ${CMAKE_BASE_ARGS}

# build_slc6:
#   <<: *build_template
#   image: cern/slc6-base
#   variables:
#     CMAKE_ARGS: ${CMAKE_BASE_ARGS}

# build_cc7:
#   <<: *build_template
#   image: cern/cc7-base
#   variables:
#     CMAKE_ARGS: ${CMAKE_BASE_ARGS}<|MERGE_RESOLUTION|>--- conflicted
+++ resolved
@@ -2,12 +2,6 @@
 #
 # GitLab CI configuration for this repository.
 #
-
-<<<<<<< HEAD
-=======
-before_script:
-  - apt-get update -qq && apt-get install -y -qq git cmake wget unzip build-essential freeglut3-dev libboost-all-dev qt5-default
->>>>>>> db90677e
 
 # image: ubuntu:18.04
 image: atlas/centos7-atlasos:latest
