# Set up the project.
cmake_minimum_required( VERSION 3.1 )
project( "GeoModelG4" VERSION 1.1.0 LANGUAGES CXX )

#message("CMAKE_SOURCE_DIR: ${CMAKE_SOURCE_DIR}") # debug msg
#message("PROJECT_SOURCE_DIR: ${PROJECT_SOURCE_DIR}") # debug msg
<<<<<<< HEAD
if( (CMAKE_SOURCE_DIR STREQUAL PROJECT_SOURCE_DIR) OR GEOMODEL_BUILD_GEOMODELG4 )
=======
if( (CMAKE_SOURCE_DIR STREQUAL PROJECT_SOURCE_DIR) OR GEOMODEL_BUILD_GEOMODELG4_FROM_FULLSIMLIGHT )
>>>>>>> bd9ffe01
    # I am top-level project.
    # Make the root module directory visible to CMake.
    list( APPEND CMAKE_MODULE_PATH ${CMAKE_CURRENT_SOURCE_DIR}/../cmake )
    # Define color codes for CMake messages
    include( cmake_colors_defs )
    # Warn the users about what they are doing
    message(STATUS "${BoldGreen}Building ${PROJECT_NAME} individually, as a top-level project.${ColourReset}")
    # Set default build and C++ options
    include( configure_cpp_options )
    set( CMAKE_FIND_FRAMEWORK "LAST" CACHE STRING
         "Framework finding behaviour on macOS" )
<<<<<<< HEAD
    if( NOT TARGET JSONExt )
        # Set up how the project handle some of its dependenices. Either by picking them
        # up from the environment, or building them itself.
        include( SetupJSON )
    endif()
=======
>>>>>>> bd9ffe01
    # Find the base GeoModel packages, which must be installed on the target system already
    find_package( GeoModelCore REQUIRED 4.0.0 ) #TODO: the version should be se in the root folder
    # Find Geant4, if not triggered by FullSimLight, where Geant4 is already found/set.
    if( NOT GEOMODEL_BUILD_GEOMODELG4_FROM_FULLSIMLIGHT )
        find_package( Geant4 REQUIRED )
        include( SetupXercesC )
    endif()
    # Set a flag to steer the  of the subpackages
    set( ${PROJECT_NAME}_INDIVIDUAL_BUILD ON )
else()
    # I am called from other project with add_subdirectory().
    message( STATUS "Building ${PROJECT_NAME} as part of the root GeoModel project.")
    # External dependencies:
    find_package( Geant4 REQUIRED )
endif()

# Set up the build of the three libraries of the project.
add_subdirectory(GeoSpecialShapes)
add_subdirectory(GeoMaterial2G4)
add_subdirectory(GeoModel2G4)


install(EXPORT GeoSpecialShapes-export FILE GeoModelG4-GeoSpecialShapes.cmake DESTINATION lib/cmake/GeoModelG4)
install(EXPORT GeoMaterial2G4-export FILE GeoModelG4-GeoMaterial2G4.cmake DESTINATION lib/cmake/GeoModelG4)
install(EXPORT GeoModel2G4-export FILE GeoModelG4-GeoModel2G4.cmake DESTINATION lib/cmake/GeoModelG4)
install(FILES cmake/GeoModelG4Config.cmake DESTINATION lib/cmake/GeoModelG4)<|MERGE_RESOLUTION|>--- conflicted
+++ resolved
@@ -4,11 +4,7 @@
 
 #message("CMAKE_SOURCE_DIR: ${CMAKE_SOURCE_DIR}") # debug msg
 #message("PROJECT_SOURCE_DIR: ${PROJECT_SOURCE_DIR}") # debug msg
-<<<<<<< HEAD
-if( (CMAKE_SOURCE_DIR STREQUAL PROJECT_SOURCE_DIR) OR GEOMODEL_BUILD_GEOMODELG4 )
-=======
 if( (CMAKE_SOURCE_DIR STREQUAL PROJECT_SOURCE_DIR) OR GEOMODEL_BUILD_GEOMODELG4_FROM_FULLSIMLIGHT )
->>>>>>> bd9ffe01
     # I am top-level project.
     # Make the root module directory visible to CMake.
     list( APPEND CMAKE_MODULE_PATH ${CMAKE_CURRENT_SOURCE_DIR}/../cmake )
@@ -20,14 +16,6 @@
     include( configure_cpp_options )
     set( CMAKE_FIND_FRAMEWORK "LAST" CACHE STRING
          "Framework finding behaviour on macOS" )
-<<<<<<< HEAD
-    if( NOT TARGET JSONExt )
-        # Set up how the project handle some of its dependenices. Either by picking them
-        # up from the environment, or building them itself.
-        include( SetupJSON )
-    endif()
-=======
->>>>>>> bd9ffe01
     # Find the base GeoModel packages, which must be installed on the target system already
     find_package( GeoModelCore REQUIRED 4.0.0 ) #TODO: the version should be se in the root folder
     # Find Geant4, if not triggered by FullSimLight, where Geant4 is already found/set.
