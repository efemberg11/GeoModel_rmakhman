--- conflicted
+++ resolved
@@ -2,7 +2,7 @@
 ################################################################################
 # Package: GeoModelDBManager
 # author: Riccardo Maria BIANCHI @ CERN - 2017
-# major updates: 
+# major updates:
 # - R.M.Bianchi, 2018
 # - R.M.Bianvhi, Nov 2020
 ################################################################################
@@ -13,12 +13,7 @@
 
 # Set up the library.
 add_library( GeoModelDBManager SHARED ${HEADERS} ${SOURCES} )
-#if( TARGET SQLite::SQLite3 )
-    target_link_libraries( GeoModelDBManager PRIVATE SQLite::SQLite3 )
-    #else()
-    
-    #    target_link_libraries( GeoModelDBManager PRIVATE sqlite3 )
-    #endif()
+target_link_libraries( GeoModelDBManager PRIVATE SQLite::SQLite3 )
 target_include_directories( GeoModelDBManager PUBLIC
    $<BUILD_INTERFACE:${CMAKE_CURRENT_SOURCE_DIR}>
    $<INSTALL_INTERFACE:include> )
@@ -28,12 +23,9 @@
    VERSION ${PROJECT_VERSION}
    SOVERSION ${PROJECT_VERSION_MAJOR} )
 
-<<<<<<< HEAD
 # Set up an alias with the same name that you would get by "finding" a pre-built
 # version of the library.
 add_library( GeoModelIO::GeoModelDBManager ALIAS GeoModelDBManager )
-=======
->>>>>>> 1b930ee9
 
 # Install the library.
 install(TARGETS GeoModelDBManager
