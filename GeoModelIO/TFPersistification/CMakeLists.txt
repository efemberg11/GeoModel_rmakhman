# Copyright (C) 2002-2019 CERN for the benefit of the ATLAS collaboration

# Find the header and source files.
file( GLOB SOURCES src/*.cpp )
file( GLOB HEADERS TFPersistification/*.h )

# Set up the library.
add_library( TFPersistification SHARED ${HEADERS} ${SOURCES} )
target_link_libraries( TFPersistification PUBLIC
GeoGenericFunctions GeoModelKernel )
target_include_directories( TFPersistification PUBLIC
   $<BUILD_INTERFACE:${CMAKE_CURRENT_SOURCE_DIR}>
   $<INSTALL_INTERFACE:include> )
source_group( "TFPersistification" FILES ${HEADERS} )
source_group( "src" FILES ${SOURCES} )
set_target_properties( TFPersistification PROPERTIES
   VERSION ${PROJECT_VERSION}
   SOVERSION ${PROJECT_VERSION_MAJOR} )

<<<<<<< HEAD
# Set up an alias with the same name that you would get by "finding" a pre-built
# version of the library.
add_library( GeoModelIO::TFPersistification ALIAS TFPersistification )
=======
>>>>>>> 1b930ee9

# Install the library.
install(TARGETS TFPersistification
    EXPORT ${PROJECT_NAME}-export
    RUNTIME DESTINATION ${CMAKE_INSTALL_BINDIR}
            COMPONENT Runtime
    LIBRARY DESTINATION ${CMAKE_INSTALL_LIBDIR}
            COMPONENT          Runtime
            NAMELINK_COMPONENT Development   # Requires CMake 3.12
    ARCHIVE DESTINATION ${CMAKE_INSTALL_LIBDIR}
            COMPONENT Development
    PUBLIC_HEADER DESTINATION ${CMAKE_INSTALL_INCLUDEDIR}/TFPersistification
            COMPONENT Development
    INCLUDES DESTINATION ${CMAKE_INSTALL_INCLUDEDIR}
)

install( FILES ${HEADERS}
   DESTINATION ${CMAKE_INSTALL_INCLUDEDIR}/TFPersistification
   COMPONENT Development )<|MERGE_RESOLUTION|>--- conflicted
+++ resolved
@@ -17,12 +17,9 @@
    VERSION ${PROJECT_VERSION}
    SOVERSION ${PROJECT_VERSION_MAJOR} )
 
-<<<<<<< HEAD
 # Set up an alias with the same name that you would get by "finding" a pre-built
 # version of the library.
 add_library( GeoModelIO::TFPersistification ALIAS TFPersistification )
-=======
->>>>>>> 1b930ee9
 
 # Install the library.
 install(TARGETS TFPersistification
