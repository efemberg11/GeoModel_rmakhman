--- conflicted
+++ resolved
@@ -2,26 +2,14 @@
 
 The `helloGeo` example shows you how to read persistified GeoModel data in a standalone program.
 
-This example program reads in GeoModel data from a `.db` file, it prints out data entries, 
+This example program reads in GeoModel data from a `.db` file, it prints out data entries,
 it builds the GeoModel tree, it access the RootVolume, and it loops over all its child volumes, printing the name of the GeoLogVol associated with them.
 
 It uses many of the GeoModel packages.
 
-## Build the dependencies
+## Dependencies
 
-<<<<<<< HEAD
-=======
-### Install Qt5
-
-To build and run GeoModel libraries, you must have a working Qt5 installation on your computer. 
-If you are not sure how to install it, please take a look at [the notes on Qt5, below](#notes-on-qt5).
-
-
-
-### Build dependencies
-
->>>>>>> 0ab3586d
-#### Build GeoModelCore
+#### GeoModelCore
 
 ```bash
 git clone ssh://git@gitlab.cern.ch:7999/GeoModelDev/GeoModelCore.git
@@ -32,24 +20,10 @@
 make install
 cd ..
 ```
-<<<<<<< HEAD
-=======
-#### Build GeoModelIO dependencies
-
-```bash
-git clone ssh://git@gitlab.cern.ch:7999/GeoModelDev/GeoModelIO.git
-mkdir build_gmio
-cd build_gmio
-cmake -DCMAKE_INSTALL_PREFIX=../install -DCMAKE_BUILD_TYPE=RelWithDebInfo ../GeoModelIO
-make -j 4
-make install
-cd ..
-```
->>>>>>> 0ab3586d
 
 
 
-## Build 'HelloGeo'
+## Build
 
 From your work folder:
 
@@ -57,20 +31,11 @@
 git clone ssh://git@gitlab.cern.ch:7999/GeoModelDev/GeoModelExamples.git
 mkdir build_hellogeo
 cd build_hellogeo
-<<<<<<< HEAD
-cmake -DCMAKE_INSTALL_PREFIX=../install -DCMAKE_BUILD_TYPE=RelWithDebInfo ../GeoModelExamples/HelloGeo
-=======
 cmake -DCMAKE_INSTALL_PREFIX=../install ../GeoModelExamples/HelloGeo/
->>>>>>> 0ab3586d
 make -j4
 ```
 
-Then, get sample geometry data to play with, and make a symbolic link to point to that:
-
-```bash
-wget https://atlas-vp1.web.cern.ch/atlas-vp1/doc_new/sample_datafiles/geometry/geometry-ATLAS-R2-2015-03-01-00.db
-ln -s $PWD/geometry-ATLAS-R2-2015-03-01-00.db ../geometry.db
-```
+## Run
 
 Now, you can **run the example** by typing:
 
@@ -78,47 +43,14 @@
 ./hellogeo
 ```
 
+### Notes
+
 The example program:
 
- 1. loads the geometry from the `.db` file
- 2. prints all GeoMaterial entries found in the `.db`
- 3. builds the GeoModel tree, storing it in memory
- 4. gets the RootVolume of the GeoModel tree and it prints out the number of its children
-<<<<<<< HEAD
- 5. loops over all the RootVolume's children volumes (GeoPhysVol and GeoFullPhysVol instances), printing the name of the GeoLogVol associated to them
-=======
- 5. loops over all the RootVolume's children volumes (GeoPhysVol and GeoFullPhysVol instances), printing the name of the GeoLogVol associated to them
-
-
-----
-
-## Appendix
-
-### Notes on Qt5
-
-See: <https://doc.qt.io/qt-5/gettingstarted.html>
-
-**On Ubuntu 18**, you can use the default Qt5 installation shipped with Ubuntu.
-
-**On macOS**, you can install Qt5 by using `brew`:
-
-```bash
-brew install qt5
-```
-
-After the installation, pay attention to add the Qt folder to your PATH (replace <path-to-qt> with your Qt installation folder and 'clang_64' with ):
-
-```bash
-PATHQT=/<path-to-qt>/Qt5.12.0/5.12.0/clang_64;
-export PATH=$PATHQT/bin:$PATH;
-```
-
-On some platforms, you might need to explicitly set the QMAKESPEC and the QT variables:
-
-```bash
-export QMAKESPEC=$PATHQT/mkspecs/macx-clang;
-export QTDIR=$PATHQT;
-export QTINC=$PATHQT/include;
-export QTLIB=$PATHQT/lib
-```
->>>>>>> 0ab3586d
+ 1. Build an example geometry:
+   * creates some dummy materials
+   * builds a "world" volume
+   * builds two additional volumes and adds them to the GeoModel tree as world's children
+ 2. Access the geometry:
+   * gets the RootVolume of the GeoModel tree and it prints out the number of its children
+   * loops over all the RootVolume's children volumes (GeoPhysVol and GeoFullPhysVol instances), printing the name of the GeoLogVol associated to them