/*
  Copyright (C) 2002-2019 CERN for the benefit of the ATLAS collaboration
*/

#include "VP1GeometrySystems/VolumeTreeModel.h"

#include "GeoModelKernel/GeoMaterial.h"

#include <cassert>
#include <iostream>
#include <QColor>

//////////////////////////////////////////////////////////////////////
//NB: Since the QModelIndices uses void pointers, the VolumeHandle,
//SectionInfo and SubSystem classes must derive from the same
//base class before we know which class we can cast to.
//
//In order to not add any unnecessary overhead to VolumeHandle (which
//has a copy of the entire GeoModel tree), we let SectionInfo and
//SubSystem both inherit from VolumeHandle, and we use the
//m_childNumber field (which is always non-negative for actual
//VolumeHandles) of VolumeHandle to indicate the type:
//
// -2: SectionInfo
// -1: SubSystem
// 0+: Regular VolumeHandle
//
// This is taken care of by the constructors of the two derived
// classes, and four helper methods below makes the conversions a
// breeze (even though its a bit hackish behind the scenes)
//////////////////////////////////////////////////////////////////////////////

//____________________________________________________________________
class VolumeTreeModel::Imp {
public:
  //Static definitions of sections and which subsystems goes in which sections:
  static std::map<VP1GeoFlags::SubSystemFlag,QString> subsysflag2string;
  static void defineSubSystem(VP1GeoFlags::SubSystemFlag,QString);

  //Class for the dynamic information of a given subsystem:
  class SectionInfo;
  class SubSystem: public VolumeHandle {
  public:
    SubSystem(SectionInfo *si,VP1GeoFlags::SubSystemFlag sf)
      : VolumeHandle(0,0, GeoPVConstLink(), -1),
	section(si), subsysflag(sf) {}
    ~SubSystem() {
      VolumeHandle::VolumeHandleListItr volItr, volItrE(volhandlelist.end());
      for (volItr = volhandlelist.begin();volItr!=volItrE;++volItr)
	delete (*volItr);//This is where volume handles are deleted
    }
    //
    SectionInfo * section;
    VP1GeoFlags::SubSystemFlag subsysflag;
    VolumeHandle::VolumeHandleList volhandlelist;
    QString name;
  };
  //lists/maps for the added subsystems:
  std::map<VP1GeoFlags::SubSystemFlag,SubSystem*> flag2subsystems;
  //Map to quickly find subsystem from volumehandle. Only contains volumehandles from enabled subsystems:
  std::map<VolumeHandle*,SubSystem*> volhandle2subsystem;

  //Class for the dynamic information about sections and their daughter subsystems:
  class SectionInfo: public VolumeHandle {
  public:
    SectionInfo(): VolumeHandle(0,0, GeoPVConstLink(), -2) {}
    //
    QList<SubSystem*> enabledSubSystems;
    QList<SubSystem*> disabledSubSystems;
    QString name;
  };
  //Lists of these sections:
  SectionInfo *theSection;
  SectionInfo *activeSection;

  //Convenience methods for dealing with the void pointers from the QModelIndices:
  static VolumeHandle* handlePointer(const QModelIndex& idx) { return static_cast<VolumeHandle*>(idx.internalPointer()); }
  static bool isSectionInfoPointer(VolumeHandle* handle) { return handle->childNumber()==-2; }
  static bool isSubSystemPointer(VolumeHandle* handle) { return handle->childNumber()==-1; }
  static bool isRegularVolumeHandle(VolumeHandle* handle) { return handle->childNumber()>=0; }
  static SectionInfo * sectionInfoPointer (VolumeHandle* handle) { return handle->childNumber()==-2 ? static_cast<SectionInfo*>(handle) : 0; }
  static SubSystem * subSystemPointer (VolumeHandle* handle) { return handle->childNumber()==-1 ? static_cast<SubSystem*>(handle) : 0; }
  ///////////////////////////////////////////////////////////////////
  ///////////////////////////////////////////////////////////////////

};

//Static variables:
std::map<VP1GeoFlags::SubSystemFlag,QString> VolumeTreeModel::Imp::subsysflag2string;

//____________________________________________________________________
void VolumeTreeModel::Imp::defineSubSystem(VP1GeoFlags::SubSystemFlag subsysflag, QString subsysname)
{
  Imp::subsysflag2string[subsysflag] = subsysname;
}

//____________________________________________________________________
VolumeTreeModel::VolumeTreeModel( QObject * parent )
  : QAbstractItemModel(parent), m_d(new Imp())
{
<<<<<<< HEAD
  m_d->theSection=nullptr;
  m_d->activeSection=nullptr;
  if (Imp::subsysflag2string.empty()) {
    Imp::defineSubSystem("VP1GeoFlags::None","None");
=======
  if (Imp::section2string.empty()) {
    Imp::section2string[Imp::UNKNOWN] = "Unknown section";
    Imp::section2string[Imp::INDET]   = "Inner Detector";
    Imp::section2string[Imp::CALO]    = "Calorimeters";
    Imp::section2string[Imp::MUON]    = "Muon Spectrometer";
    Imp::section2string[Imp::MISC]    = "Miscellaneous";
  }
  if (Imp::subsysflag2section.empty()) {
    Imp::defineSubSystem("VP1GeoFlags::None","None",Imp::UNKNOWN);
>>>>>>> 91a75636
    // Inner Detector
    Imp::defineSubSystem("Pixel","Pixel");
    Imp::defineSubSystem("SCT","SCT");
    Imp::defineSubSystem("TRT","TRT");
    Imp::defineSubSystem("InDetServMat","Services");
    // Calorimeters
    Imp::defineSubSystem("LAr","LAr");
    Imp::defineSubSystem("Tile","Tile");
    //Toroids
    Imp::defineSubSystem("BarrelToroid","Toroid Barrel");
    Imp::defineSubSystem("ToroidECA","Toroid EndCap side A");
    Imp::defineSubSystem("VP1GeoFlags::ToroidECC","Toroid EndCap side C");
    // Structure
    Imp::defineSubSystem("MuonFeet","Feets");
    Imp::defineSubSystem("MuonShielding","Shields, etc.");
    Imp::defineSubSystem("MuonToroidsEtc","Muon etc.");
    // Muon chambers
    Imp::defineSubSystem("MuonBarrelStationInner","Inner Barrel Stations");
    Imp::defineSubSystem("MuonBarrelStationMiddle","Middle Barrel Stations");
    Imp::defineSubSystem("MuonBarrelStationOuter","Outer Barrel Stations");
    Imp::defineSubSystem("MuonEndcapStationCSC","Endcap CSC");
    Imp::defineSubSystem("MuonEndcapStationTGC","Endcap TGC");
    Imp::defineSubSystem("MuonEndcapStationMDT","Endcap MDT");
    Imp::defineSubSystem("MuonEndcapStationNSW","Endcap NSW");
    // Beam Pipe
    Imp::defineSubSystem("BeamPipe","Beam Pipe");
    // FWD detectors
    Imp::defineSubSystem("LUCID","LUCID");
    Imp::defineSubSystem("ZDC","ZDC");
    Imp::defineSubSystem("ForwardRegion","ForwardRegion");
    // Cavern
    Imp::defineSubSystem("CavernInfra","Cavern Infrastructure");
  }
}

//____________________________________________________________________
void VolumeTreeModel::cleanup()
{
  //This is where we delete all SectionInfo/SubSystem pointers (and thus also all VolumeHandles):
  std::map<VP1GeoFlags::SubSystemFlag,Imp::SubSystem*>::iterator it, itE = m_d->flag2subsystems.end();
  for (it = m_d->flag2subsystems.begin();it!=itE;++it)
    disableSubSystem(it->first);
  for (it = m_d->flag2subsystems.begin();it!=itE;++it)
    delete it->second;
  delete m_d->theSection;
}

//____________________________________________________________________
VolumeTreeModel::~VolumeTreeModel()
{
  delete m_d;
}

//____________________________________________________________________
void VolumeTreeModel::addSubSystem( VP1GeoFlags::SubSystemFlag flag,
				    const VolumeHandle::VolumeHandleList& roothandles )
{
<<<<<<< HEAD
=======
  //NB: This method does not need to be super-fast, thus we do a lot
  //of not-so-fast iterations over maps/lists rather than keep extra
  //maps/lists around.

  //Check whether we added this subsystem already:
  bool found(false);
  foreach(Imp::SectionInfo* section, m_d->allSections) {
    foreach(Imp::SubSystem* subsys,(section->enabledSubSystems+section->disabledSubSystems)) {
      if (subsys->subsysflag==flag) {
	found=true;
	break;
      }
    }
  }

  if (found) {
    std::cout<<"VolumeTreeModel::addSubSystem Error: System has already been added!"<<std::endl;
    return;
  }

  //Determine section flag:
  Imp::SECTION sectionflag;
  if (Imp::subsysflag2section.find(flag)==Imp::subsysflag2section.end()) {
    std::cout<<"VolumeTreeModel::addSubSystem - Warning: Unknown system flag!"<<std::endl;
    sectionflag=Imp::UNKNOWN;
  } else {
    sectionflag=Imp::subsysflag2section[flag];
  }
>>>>>>> 91a75636

  if (!m_d->theSection) {
    m_d->theSection = new Imp::SectionInfo;
    m_d->theSection->name="UNKNOWN";
  }

  //Create SubSystem instance for this subsystem and give it the roothandles:
<<<<<<< HEAD
  Imp::SubSystem * subsys = new Imp::SubSystem(m_d->theSection,flag);

  if (Imp::subsysflag2string.find(flag)==Imp::subsysflag2string.end())
=======
  Imp::SubSystem * subsys = new Imp::SubSystem(section,flag);
  //subsys->section = section;
  //subsys->subsysflag = flag;
  if (Imp::subsysflag2string.find(flag)==Imp::subsysflag2string.end()) {
>>>>>>> 91a75636
    subsys->name = "Unknown subsystem flag";
    // subsys->material = "Unknown material";
  }
  else {
    subsys->name = Imp::subsysflag2string[flag];
    // subsys->material = "Subsystem material";
  }
  subsys->volhandlelist = roothandles;

  //Add the subsystem pointer to the relevant maps:
  m_d->theSection->disabledSubSystems << subsys;
  m_d->flag2subsystems[flag]=subsys;
}

//____________________________________________________________________
void VolumeTreeModel::enableSubSystem(VP1GeoFlags::SubSystemFlag flag)
{
  beginResetModel(); // see: http://doc.qt.io/qt-5/qabstractitemmodel-obsolete.html

  //Check the subsystem was added previously:
  if (m_d->flag2subsystems.find(flag)==m_d->flag2subsystems.end()) {
    std::cout<<"VolumeTreeModel::enableSubSystem Error: System never added!"<<std::endl;
    return;
  }
  Imp::SubSystem * subsys = m_d->flag2subsystems[flag];
  //Find the appropriate section:
  Imp::SectionInfo* section(0);
  if (m_d->theSection) {
    if (m_d->theSection->enabledSubSystems.contains(subsys)) {
      //It is already enabled
      assert(!m_d->theSection->disabledSubSystems.contains(subsys));
      return;
    }
    if (m_d->theSection->disabledSubSystems.contains(subsys)) {
      assert(!m_d->theSection->enabledSubSystems.contains(subsys));
      section=m_d->theSection;
    }
  }
  assert(section);
  if (!section) {
    std::cout<<"VolumeTreeModel::enableSubSystem Error: Did not find section of subsystem!."<<std::endl;
    return;
  }
  //Move the subsystem from the disabled to the enabled list:
  section->enabledSubSystems << subsys;//Fixme: Ordering.
  section->disabledSubSystems.removeAll(subsys);
  //If the newly added subsystem is the only enabled subsystem, the section needs to be enabled as well:
  if (section->enabledSubSystems.count()==1) {
    //assert(!m_d->activeSections.contains(section));
    m_d->activeSection = section;//Fixme: Ordering.
  }
  //Put volume handle pointers into quick subsystem access map:
  foreach (VolumeHandle* volhandle, subsys->volhandlelist ) {
    m_d->volhandle2subsystem[volhandle] = subsys;
  }

  endResetModel();

}

//____________________________________________________________________
void VolumeTreeModel::disableSubSystem(VP1GeoFlags::SubSystemFlag flag)
{
	beginResetModel(); // see: http://doc.qt.io/qt-5/qabstractitemmodel-obsolete.html

  //If it was not even added previously we can just return:
  if (m_d->flag2subsystems.find(flag)==m_d->flag2subsystems.end())
    return;

  Imp::SubSystem * subsys = m_d->flag2subsystems[flag];
  //Find the appropriate section:
  Imp::SectionInfo* section(0);
  if (m_d->theSection) {
    if (m_d->theSection->disabledSubSystems.contains(subsys)) {
      //It is already disabled
      assert(!m_d->theSection->enabledSubSystems.contains(subsys));
      return;
    }
    if (m_d->theSection->enabledSubSystems.contains(subsys)) {
      assert(!m_d->theSection->disabledSubSystems.contains(subsys));
      section=m_d->theSection;
    }
  }
  assert(section);
  if (!section) {
    std::cout<<"VolumeTreeModel::disableSubSystem Error: Did not find section of subsystem!."<<std::endl;
    return;
  }

  //Move the subsystem from the enabled to the disabled list:
  section->disabledSubSystems << subsys;
  section->enabledSubSystems.removeAll(subsys);
  //If the newly disabled subsystem was the only enabled subsystem, the section needs to be disabled as well:
  if (section->enabledSubSystems.count()==0) {
    //assert(m_d->activeSections.contains(section));
    m_d->activeSection=nullptr;
  }

  //Remove volume handle pointers from quick subsystem access map:
  foreach (VolumeHandle* volhandle, subsys->volhandlelist ) {
    Q_ASSERT(m_d->volhandle2subsystem.find(volhandle)!=m_d->volhandle2subsystem.end());
    m_d->volhandle2subsystem.erase(m_d->volhandle2subsystem.find(volhandle));
  }

  endResetModel();
//  reset();//Fixme: use proper insert rows/colums/etc. instead!
}

//____________________________________________________________________
void VolumeTreeModel::getRootHandles(std::vector<std::pair<VolumeHandle::VolumeHandleListItr,VolumeHandle::VolumeHandleListItr> >& out) const
{
  out.clear();
  out.reserve(m_d->flag2subsystems.size());
  std::map<VP1GeoFlags::SubSystemFlag,Imp::SubSystem*>::iterator it, itE = m_d->flag2subsystems.end();
  for (it = m_d->flag2subsystems.begin();it!=itE;++it)
    out.push_back(std::pair<VolumeHandle::VolumeHandleListItr,VolumeHandle::VolumeHandleListItr>
		  (it->second->volhandlelist.begin(),it->second->volhandlelist.end()));

}

//____________________________________________________________________
QModelIndex VolumeTreeModel::index(int row, int column, const QModelIndex &parent) const
{
  //Check that row and column are in allowed ranges (positive and within row/column count of parent):
  if (!hasIndex(row, column, parent))
    return QModelIndex();

  if (!parent.isValid()) {
    //We must return the index of a section label:
    //Q_ASSERT(row<m_d->activeSections.count());
    return createIndex(row, column, m_d->activeSection);
  }

  VolumeHandle * parentHandle = Imp::handlePointer(parent);

  if (Imp::isRegularVolumeHandle(parentHandle)) {
    if (!parentHandle->childrenAreInitialised())
      parentHandle->initialiseChildren();//Fixme: It seems that it is occasionally necessary to do this. Why?? Why not fetchMore??
    VolumeHandle * childHandle = parentHandle->child(row);
    Q_ASSERT(childHandle);
    return createIndex(row, column, childHandle);
  }

  if (Imp::isSubSystemPointer(parentHandle)) {
    //Return index of top-level volume:
    Q_ASSERT(unsigned(row)<Imp::subSystemPointer(parentHandle)->volhandlelist.size());
    return createIndex(row, column, Imp::subSystemPointer(parentHandle)->volhandlelist.at(row));
  }

  //Must be SectionInfo:
  Q_ASSERT(Imp::isSectionInfoPointer(parentHandle));
  Q_ASSERT(row<Imp::sectionInfoPointer(parentHandle)->enabledSubSystems.count());
  return createIndex(row, column, Imp::sectionInfoPointer(parentHandle)->enabledSubSystems.at(row));
}

//____________________________________________________________________
QModelIndex VolumeTreeModel::parent(const QModelIndex& index) const
{
  if (!index.isValid())
    return QModelIndex();

  //See if we have a volumeHandle as index:
  VolumeHandle *childHandle = Imp::handlePointer(index);

  if (Imp::isRegularVolumeHandle(childHandle)) {
    VolumeHandle *parentHandle = childHandle->parent();
    if (parentHandle)
      return createIndex(parentHandle->childNumber(), 0, parentHandle);

    //childHandle has 0 parent pointer => parent must be a subsystem label:
    Q_ASSERT(m_d->volhandle2subsystem.find(childHandle)!=m_d->volhandle2subsystem.end());
    Imp::SubSystem * subsys = m_d->volhandle2subsystem[childHandle];
    Q_ASSERT(subsys);
    Q_ASSERT(subsys->section->enabledSubSystems.contains(subsys));
    return createIndex(subsys->section->enabledSubSystems.indexOf(subsys), 0, subsys);
  }


  if (Imp::isSubSystemPointer(childHandle)) {
      //Index is a SubSystem => parent must be a section label:
      //Q_ASSERT(m_d->activeSections.contains(Imp::subSystemPointer(childHandle)->section));
      return createIndex(0, 0, Imp::subSystemPointer(childHandle)->section);
  }

  //Must be SectionInfo => parent is root (i.e. invalid):
  Q_ASSERT(Imp::isSectionInfoPointer(childHandle));
  return QModelIndex();
}

//____________________________________________________________________
int VolumeTreeModel::rowCount(const QModelIndex& parent) const
{
  if (parent.column() > 0)
    return 0;

  if (!parent.isValid()) return m_d->activeSection ? 1 : 0;

  VolumeHandle * parentHandle = Imp::handlePointer(parent);

  if (Imp::isRegularVolumeHandle(parentHandle)) {
    return parentHandle->nChildren();
  }

  if (Imp::isSubSystemPointer(parentHandle)) {
    return Imp::subSystemPointer(parentHandle)->volhandlelist.size();
  }

  //Must be SectionInfo pointer:
  Q_ASSERT(Imp::isSectionInfoPointer(parentHandle));
  return Imp::sectionInfoPointer(parentHandle)->enabledSubSystems.count();
}

//____________________________________________________________________
QVariant VolumeTreeModel::data(const QModelIndex& index, int role) const
{
  if ((role!=Qt::DisplayRole&&role!=Qt::TextColorRole)||!index.isValid())
    return QVariant();

  VolumeHandle *volumeHandle = Imp::handlePointer(index);
  if (Imp::isRegularVolumeHandle(volumeHandle)) {
    if (role==Qt::TextColorRole) {
      if (volumeHandle->isAttached())
	return QVariant();
      else
	return QColor::fromRgbF( 0.5, 0.5, 0.5 );
    }
    //DisplayRole:
    if (volumeHandle->nChildren()>1)
      return volumeHandle->getName() + " (" + QString::fromStdString(volumeHandle->geoMaterial()->getName()) + ") [" + QString::number(volumeHandle->nChildren())+"]";
    else
      return volumeHandle->getName() + " (" + QString::fromStdString(volumeHandle->geoMaterial()->getName()) + ")";
  }

  if (role==Qt::TextColorRole)
    return QVariant();

  if (Imp::isSubSystemPointer(volumeHandle))
    return Imp::subSystemPointer(volumeHandle)->name;

  Q_ASSERT(Imp::isSectionInfoPointer(volumeHandle));
  return Imp::sectionInfoPointer(volumeHandle)->name;
}


//____________________________________________________________________
Qt::ItemFlags VolumeTreeModel::flags(const QModelIndex &index) const
{
  if (!index.isValid())
    return 0;

  if (Imp::isRegularVolumeHandle(Imp::handlePointer(index)))
    return Qt::ItemIsEnabled | Qt::ItemIsSelectable;
  else
    return Qt::ItemIsEnabled;
}

//____________________________________________________________________
QVariant VolumeTreeModel::headerData(int /*section*/, Qt::Orientation /*orientation*/,int /*role*/) const
{
  return QVariant();
}

//____________________________________________________________________
bool VolumeTreeModel::canFetchMore( const QModelIndex & parent ) const
{
  if (!parent.isValid())
    return false;

  VolumeHandle * parentHandle = Imp::handlePointer(parent);

  if (Imp::isRegularVolumeHandle(parentHandle)&&!parentHandle->childrenAreInitialised())
    return true;

  return false;
}

//____________________________________________________________________
void VolumeTreeModel::fetchMore( const QModelIndex & parent )
{
  if (!parent.isValid())
    return;//should probably never happen

  VolumeHandle* parentHandle = Imp::handlePointer(parent);

  if (Imp::isRegularVolumeHandle(parentHandle)&&!parentHandle->childrenAreInitialised()) {
    //     beginInsertRows(parent,0,int(parentHandle->nChildren())-1);
    parentHandle->initialiseChildren();
    layoutChanged();//fixme??
    //     endInsertRows();
    return;
  }
}

//____________________________________________________________________
bool VolumeTreeModel::hasChildren ( const QModelIndex & parent ) const
{
  return rowCount(parent)>0;//Our rowCount is relatively fast (no looping to count).
}<|MERGE_RESOLUTION|>--- conflicted
+++ resolved
@@ -98,22 +98,10 @@
 VolumeTreeModel::VolumeTreeModel( QObject * parent )
   : QAbstractItemModel(parent), m_d(new Imp())
 {
-<<<<<<< HEAD
   m_d->theSection=nullptr;
   m_d->activeSection=nullptr;
   if (Imp::subsysflag2string.empty()) {
     Imp::defineSubSystem("VP1GeoFlags::None","None");
-=======
-  if (Imp::section2string.empty()) {
-    Imp::section2string[Imp::UNKNOWN] = "Unknown section";
-    Imp::section2string[Imp::INDET]   = "Inner Detector";
-    Imp::section2string[Imp::CALO]    = "Calorimeters";
-    Imp::section2string[Imp::MUON]    = "Muon Spectrometer";
-    Imp::section2string[Imp::MISC]    = "Miscellaneous";
-  }
-  if (Imp::subsysflag2section.empty()) {
-    Imp::defineSubSystem("VP1GeoFlags::None","None",Imp::UNKNOWN);
->>>>>>> 91a75636
     // Inner Detector
     Imp::defineSubSystem("Pixel","Pixel");
     Imp::defineSubSystem("SCT","SCT");
@@ -171,54 +159,15 @@
 void VolumeTreeModel::addSubSystem( VP1GeoFlags::SubSystemFlag flag,
 				    const VolumeHandle::VolumeHandleList& roothandles )
 {
-<<<<<<< HEAD
-=======
-  //NB: This method does not need to be super-fast, thus we do a lot
-  //of not-so-fast iterations over maps/lists rather than keep extra
-  //maps/lists around.
-
-  //Check whether we added this subsystem already:
-  bool found(false);
-  foreach(Imp::SectionInfo* section, m_d->allSections) {
-    foreach(Imp::SubSystem* subsys,(section->enabledSubSystems+section->disabledSubSystems)) {
-      if (subsys->subsysflag==flag) {
-	found=true;
-	break;
-      }
-    }
-  }
-
-  if (found) {
-    std::cout<<"VolumeTreeModel::addSubSystem Error: System has already been added!"<<std::endl;
-    return;
-  }
-
-  //Determine section flag:
-  Imp::SECTION sectionflag;
-  if (Imp::subsysflag2section.find(flag)==Imp::subsysflag2section.end()) {
-    std::cout<<"VolumeTreeModel::addSubSystem - Warning: Unknown system flag!"<<std::endl;
-    sectionflag=Imp::UNKNOWN;
-  } else {
-    sectionflag=Imp::subsysflag2section[flag];
-  }
->>>>>>> 91a75636
-
   if (!m_d->theSection) {
     m_d->theSection = new Imp::SectionInfo;
     m_d->theSection->name="UNKNOWN";
   }
 
   //Create SubSystem instance for this subsystem and give it the roothandles:
-<<<<<<< HEAD
   Imp::SubSystem * subsys = new Imp::SubSystem(m_d->theSection,flag);
 
-  if (Imp::subsysflag2string.find(flag)==Imp::subsysflag2string.end())
-=======
-  Imp::SubSystem * subsys = new Imp::SubSystem(section,flag);
-  //subsys->section = section;
-  //subsys->subsysflag = flag;
-  if (Imp::subsysflag2string.find(flag)==Imp::subsysflag2string.end()) {
->>>>>>> 91a75636
+  if (Imp::subsysflag2string.find(flag)==Imp::subsysflag2string.end()){
     subsys->name = "Unknown subsystem flag";
     // subsys->material = "Unknown material";
   }
