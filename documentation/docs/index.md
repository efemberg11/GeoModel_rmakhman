--- conflicted
+++ resolved
@@ -3,7 +3,6 @@
 # GeoModel - A Detector Description Toolkit for HEP experiments
 
 
-<<<<<<< HEAD
 GeoModel is a **complete toolkit** to write and manage the **detector description** for High Energy Physics experiments.
 
 
@@ -77,14 +76,9 @@
 ----
 
 ## External Dependencies
-=======
-GeoModel is a complete toolkit to write and manage detector description software for High Energy Physics experiments.
-
->>>>>>> 1021b1a6
 
 The GeoModel Toolkit offers C++ classes that provide geometrical primitives for describing detector geometry (e.g., shapes, logical/physical volumes, transformations), as well as a set of tools for writing, accessing, handling, manipulating, dumping, restoring, visualizing, inspecting, and debugging detector geometries.
 
-<<<<<<< HEAD
 - The [Eigen](https://eigen.tuxfamily.org) math library for the core packages
 
 Additional external dependencies:
@@ -96,23 +90,6 @@
 - The [Coin](https://github.com/coin3d/coin) and [SoQt](https://github.com/coin3d/soqt) libraries for 3D graphics, when the `Visualization` module is used
 - The [Geant4](https://geant4.web.cern.ch/) detector simulation toolkit, when the standalone detector simulation module `FullSimLight` is used
 - The [`fmt`](https://github.com/fmtlib/fmt) formatting library for advanced string formatting, when the `I/O` module is used
-=======
-GeoModel also offers several memory-saving techniques that allow code developers to optimally describe their detectors with minimal memory footprint requirements.
-
-GeoModel is a pure C++ toolkit with only minimal and ligthweight external dependencies.
-
-The GeoModel Toolkit is also highly modular: you can pick the modules and tools you need, and you will use only what you really need, without the fear of introducing extra, potentially heavyweight, dependencies on external libraries.
-
-----
-
-The external dependencies of the GeoModel toolkit are minimal:
-
-- Eigen math library for the core packages
-- SQLite and the `fmt` formatting library for I/O
-- The `Xerces-C` XML parser and the `nlohmann_json` JSON parser to import external data, when the XML interface is chosen
-- The Qt framework, and the Coin3D and SoQt libraries (only when when the visualization module is used)
-- Geant4, when the FullSimLight standalone detector simulation tool is used
->>>>>>> 1021b1a6
 
 ----
 
