--- conflicted
+++ resolved
@@ -32,6 +32,7 @@
         - 'GeoModelClash': 'fullsimlight/gmclash/index.md'
         - 'GeoModelGeantino': 'fullsimlight/gmgeantino/index.md'
         - 'GeoModelToGDML': 'fullsimlight/gmtogdml/index.md'
+    - FAQ: 'faq.md'
     - For Developers:
         - 'Build the Libraries and Tools': 'dev/index.md'
         - 'Build FullSimLight': 'dev/build_fullsimlight.md'
@@ -40,13 +41,9 @@
         - 'Doxygen documentation': https://cern.ch/geomodel/doxygen
         - 'Contributing to the Documentation': 'dev/docs-contrib.md'
         - 'FAQ': 'dev/dev-faq.md'
-<<<<<<< HEAD
-    - FAQ: 'faq.md'
-=======
     - Papers & Presentations:
         - 'Public': 'papers/public.md'
         - 'Internal': 'papers/internal.md'
->>>>>>> 8932580b
     - Team & History: 'about/team.md'
     - Contacts: 'about/contacts.md'
 
